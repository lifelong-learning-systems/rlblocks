"""
Copyright © 2021-2022 The Johns Hopkins University Applied Physics Laboratory LLC

Permission is hereby granted, free of charge, to any person obtaining a copy
of this software and associated documentation files (the "Software"), to
deal in the Software without restriction, including without limitation the
rights to use, copy, modify, merge, publish, distribute, sublicense, and/or
sell copies of the Software, and to permit persons to whom the Software is
furnished to do so, subject to the following conditions:

The above copyright notice and this permission notice shall be included in
all copies or substantial portions of the Software.

THE SOFTWARE IS PROVIDED "AS IS", WITHOUT WARRANTY OF ANY KIND, EXPRESS OR
IMPLIED, INCLUDING BUT NOT LIMITED TO THE WARRANTIES OF MERCHANTABILITY,
FITNESS FOR A PARTICULAR PURPOSE AND NONINFRINGEMENT. IN NO EVENT SHALL THE
AUTHORS OR COPYRIGHT HOLDERS BE LIABLE FOR ANY CLAIM, DAMAGES OR OTHER LIABILITY,
WHETHER IN AN ACTION OF CONTRACT, TORT OR OTHERWISE, ARISING FROM, OUT OF OR
IN CONNECTION WITH THE SOFTWARE OR THE USE OR OTHER DEALINGS IN THE SOFTWARE.
"""

from typing import *
import torch
from torch import nn
from torch.distributions import Distribution
import numpy as np
from .base import Action, Observation
from .replay import TorchBatch


LogProbs = torch.Tensor
Value = torch.Tensor
QValues = torch.Tensor


class QLoss(Callable[[TorchBatch], torch.Tensor]):
    # used in DQN
    def __init__(
        self,
        q_fn: Callable[[Observation], QValues],
        old_q_fn: Callable[[Observation], QValues],
        discount: float = 0.99,
        criterion: nn.Module = nn.MSELoss(),
    ) -> None:
        self.q_fn = q_fn
        self.old_q_fn = old_q_fn
        self.discount = discount
        self.criterion = criterion

    def _get_max_next_q(self, batch: TorchBatch) -> torch.Tensor:
        return self.old_q_fn(batch.next_observation).max(-1)[0].unsqueeze(1)

    def __call__(self, batch: TorchBatch) -> torch.Tensor:
        with torch.no_grad():
            max_next_q = self._get_max_next_q(batch)
            target_q = batch.reward + self.discount * max_next_q * (1.0 - batch.done)
        current_q = self.q_fn(batch.observation).gather(dim=1, index=batch.action)
        return self.criterion(current_q, target_q)


class DoubleQLoss(QLoss):
    def _get_max_next_q(self, batch: TorchBatch) -> torch.Tensor:
        next_action = self.q_fn(batch.next_observation).max(-1)[1].unsqueeze(1)
        return self.old_q_fn(batch.next_observation).gather(dim=-1, index=next_action)


class EntropyLoss(Callable[[TorchBatch], torch.Tensor]):
    def __init__(self, distribution_fn: Callable[[Observation], Distribution]) -> None:
        self.distribution_fn = distribution_fn

    def __call__(self, batch: TorchBatch) -> torch.Tensor:
        # TODO this potentially invokes distribution_fn twice, is that different from reusing?
        dist = self.distribution_fn(batch.observation)
        return -dist.entropy().mean()


class PolicyGradientLoss(Callable[[TorchBatch], torch.Tensor]):
    """
    A2C from [1].

    [1] Mnih, Volodymyr, et al. "Asynchronous methods for deep reinforcement learning."
        International conference on machine learning. PMLR, 2016.
    """

    def __init__(self, distribution_fn: Callable[[Observation], Distribution]) -> None:
        self.distribution_fn = distribution_fn

    def __call__(self, batch: TorchBatch) -> torch.Tensor:
        dist = self.distribution_fn(batch.observation)
        log_prob_a = dist.log_prob(batch.action.reshape(dist.batch_space))
        adv = batch.advantage.reshape(log_prob_a.shape)
        return ((0.0 - log_prob_a) * adv).mean()


class ClippedSurrogatePolicyGradientLoss:
    """
    PPO Policy loss from [1].

    [1] Schulman, John, et al. "Proximal policy optimization algorithms."
        arXiv preprint arXiv:1707.06347 (2017).
    """

    def __init__(
        self,
        distribution_fn: Callable[[Observation], Distribution],
        old_distribution_fn: Callable[[Observation], Distribution],
        clip_range: float = 0.2,
    ) -> None:
        self.distribution_fn = distribution_fn
        self.old_distribution_fn = old_distribution_fn
        self.clip_range = clip_range

    def __call__(self, batch: TorchBatch) -> torch.Tensor:
        with torch.no_grad():
            old_dist = self.old_distribution_fn(batch.observation)
            old_log_prob_a = old_dist.log_prob(
                batch.action.reshape(old_dist.batch_shape)
            )

        dist = self.distribution_fn(batch.observation)
        log_prob_a = dist.log_prob(batch.action.reshape(dist.batch_shape))

        ratio = torch.exp(log_prob_a - old_log_prob_a)
        clipped_ratio = torch.clamp(ratio, 1.0 - self.clip_range, 1.0 + self.clip_range)

        adv = batch.advantage.reshape(ratio.shape)

        return (0.0 - torch.min(ratio * adv, clipped_ratio * adv)).mean()


class TDAdvantageLoss(Callable[[TorchBatch], torch.Tensor]):
    """
    This is the loss used to train the value network in both A2C (see :class:`PolicyGradientLoss`)
    and PPO (see :class:`ClippedSurrogatePolicyGradientLoss`).

    It requires advantage in the batch, which can be calculated with
    :class:`rlblocks.replay.TransitionDatasetWithAdvantage`.
    """

    def __init__(
        self,
        state_value_fn: Callable[[Observation], Value],
        old_state_value_fn: Callable[[Observation], Value],
        criterion: nn.Module = nn.MSELoss(),
    ) -> None:
        self.state_value_fn = state_value_fn
        self.old_state_value_fn = old_state_value_fn
        self.criterion = criterion

    def __call__(self, batch: TorchBatch) -> torch.Tensor:
        with torch.no_grad():
            # target_values a.k.a returns
            old_values = self.old_state_value_fn(batch.observation)
            target_values = batch.advantage.reshape(old_values.shape) + old_values

        values = self.state_value_fn(batch.observation)
        return self.criterion(values, target_values)


class ElasticWeightConsolidationLoss:
    """
    EWC from [1].

    Example usage:
    ```python
    model: nn.Module = ...

    ewc_loss = ElasticWeightConsolidationLoss(model)

    # training:
    loss = ... + ewc_loss()

    # updating EWC anchors requires calling loss.backward() on a number of batches
    ewc_loss.set_anchors(task="task1")
    for batch in ...:
        self.optimizer.zero_grad()
        loss = ...
        loss.backward()
        ewc_loss.sample_fisher_information(task="task1")
    ```

    [1] Kirkpatrick, James, et al. "Overcoming catastrophic forgetting in neural networks."
        Proceedings of the national academy of sciences 114.13 (2017): 3521-3526.
    """

    def __init__(self, model: nn.Module):
        self._model = model

        # Start with no anchors
        self._anchors = {}
        self._fisher_information = {}
        self._num_samples = {}

    def __call__(self) -> torch.Tensor:
        loss = 0
        for key, anchors in self._anchors.items():
            for name, curr_param in self._model.named_parameters():
                f = self._fisher_information[key][name] / self._num_samples[key]
                loss += (f * (anchors[name] - curr_param).square()).sum()
        return 0.5 * loss

    def set_anchors(self, task: Hashable):
        # This is the per-task version of EWC. The online alternative replaces
        # these values (with optional relaxation) instead of extending them
        self._anchors[task] = {
            name: layer.data.clone() for name, layer in self._model.named_parameters()
        }

    def sample_fisher_information(self, task: Hashable):
        # Importance here is computed from parameter gradients
        # Before calling this method, the user must compute those gradients using something like:
        #   `loss_fn(batch_data).backward()`
        f_sample = {
            name: layer.grad.data.clone().square()
            for name, layer in self._model.named_parameters()
        }
        if task not in self._fisher_information:
            self._fisher_information[task] = f_sample
            self._num_samples[task] = 0
        else:
            self._num_samples[task] += 1
            for name, value in f_sample.items():
                self._fisher_information[task][name] += value

    def remove_anchors(self, task: Hashable):
        self._anchors.pop(task, None)
        self._fisher_information.pop(task, None)


class SlicedCramerPreservation:
    """
    SCP from [1].

    Example usage:
    ```python
    model: nn.Module = ...

    scp_loss = SlicedCramerPreservation(model, projections=10)

    # training:
    loss = ... + scp_loss()

    # updating EWC anchors requires calling loss.backward() on a number of batches
    scp_loss.set_anchors(task="task1")
    for batch in ...:
        self.optimizer.zero_grad()
        output = model(batch.x)
        loss = ...
        loss.backward()
        scp_loss.store_synaptic_response(task="task1", batch.x)
    ```

    [1] Kolouri, Soheil, et al. "Sliced cramer synaptic consolidation for preserving deeply learned representations."
        International Conference on Learning Representations. 2019.
    """

    def __init__(self, model: nn.Module, projections: int, rng_seed: int = None):
        self._model = model
        self.rng = np.random.default_rng(rng_seed)

        # Start with no anchors
        self._anchors = {}
        self._num_samples = {}
        self._projections = projections
        self._synaptic_response = {}
<<<<<<< HEAD
        ## Initialize to zeros
=======
>>>>>>> 41d035c9

    def __call__(self) -> torch.Tensor:
        loss = 0
        for key, anchors in self._anchors.items():
            for name, curr_param in self._model.named_parameters():
                loss += (
                    self._synaptic_response[key][name]
                    * (anchors[name] - curr_param).square()
                ).sum()
        return loss

    def store_synaptic_response(self, key, batch_state):
        ## Initialize the Synaptic matrix per task
        if key not in self._synaptic_response.keys():
            self._synaptic_response[key] = {}
        for name, curr_param in self._model.named_parameters():
            self._synaptic_response[key][name] = torch.zeros(curr_param.shape)

        # Initialize the reponse matrix
        mean_response = self._model(batch_state).mean(axis=0)
        for l in range(self._projections):
            # Slice the mean response
            self._model.zero_grad()
            psi = torch.tensor(
<<<<<<< HEAD
                self.sample_unit_sphere(mean_response.shape[0]), dtype=torch.float32
=======
                self._sample_unit_sphere(mean_response.shape[0]), dtype=torch.float32
>>>>>>> 41d035c9
            )
            unit_slice = torch.dot(psi, mean_response)
            unit_slice.backward(retain_graph=True)
            for name, curr_param in self._model.named_parameters():
                self._synaptic_response[key][name] += (
                    1 / self._projections
                ) * curr_param.grad.square()

    def _sample_unit_sphere(self, dim: int):
        u = self.rng.normal(0, 1, dim)
        d = np.linalg.norm(u)
        return u / d

    def set_anchors(self, key: Hashable):
        self._anchors[key] = {
            name: layer.data.clone() for name, layer in self._model.named_parameters()
        }

    def remove_anchors(self, key: Hashable):
        self._anchors.pop(key, None)


class SampleAction(Callable[[Observation], Action]):
    def __init__(self, distribution_fn: Callable[[Observation], Distribution]) -> None:
        self.distribution_fn = distribution_fn

    def __call__(self, observation: Observation) -> Action:
        return self.distribution_fn(observation).sample()


class NumpyToTorchConverter(Callable[[np.ndarray], np.ndarray]):
    def __init__(self, torch_fn: Callable[[torch.Tensor], torch.Tensor]) -> None:
        self.torch_fn = torch_fn

    def __call__(self, x_numpy: np.ndarray) -> np.ndarray:
        with torch.no_grad():
            x_torch = torch.from_numpy(x_numpy).float()
            y_torch = self.torch_fn(x_torch)
            y_numpy = y_torch.numpy()
            return y_numpy


class ArgmaxAction(Callable[[Observation], Action]):
    def __init__(self, score_fn: Callable[[Observation], torch.Tensor]) -> None:
        self.score_fn = score_fn

    def __call__(self, observation: Observation) -> Action:
        return self.score_fn(observation).argmax(-1)


class ChooseBetween(Callable[[Observation], Action]):
    def __init__(
        self,
        action_fn_le: Callable[[Observation], Action],
        action_fn_g: Callable[[Observation], Action],
        prob_fn: Callable[[], float],
        rng: np.random.Generator,
    ) -> None:
        self.action_fn_le = action_fn_le
        self.action_fn_g = action_fn_g
        self.prob_fn = prob_fn
        self.rng = rng

    def __call__(self, observation: Observation) -> Action:
        le = self.action_fn_le(observation)
        g = self.action_fn_g(observation)
        return np.array(
            [
                le[i] if self.rng.random() <= self.prob_fn() else g[i]
                for i in range(len(observation))
            ]
        )


class Interpolate(Callable[[], float]):
    def __init__(self, start: float, end: float, n: int) -> None:
        self.start = start
        self.end = end
        self.n = n
        self.i = 0

    def __call__(self) -> float:
        if self.i >= self.n:
            return self.end
        t = self.i / self.n
        self.i += 1
        return self.start * (1.0 - t) + self.end * t

    def reset(self):
        self.i = 0


class SoftParameterUpdate(Callable[[], None]):
    def __init__(
        self, model: torch.nn.Module, old_model: torch.nn.Module, tau: float
    ) -> None:
        self.model = model
        self.old_model = old_model
        self.tau = tau

    def __call__(self):
        with torch.no_grad():
            for curr_p, old_p in zip(
                self.model.parameters(), self.old_model.parameters()
            ):
                old_p.data.copy_(self.tau * curr_p.data + (1.0 - self.tau) * old_p.data)


PolyakParameterUpdate = SoftParameterUpdate


class HardParameterUpdate(SoftParameterUpdate):
    def __init__(self, model: torch.nn.Module, target: torch.nn.Module) -> None:
        super().__init__(model, target, 1.0)


def batch_normalize_advantange(batch: TorchBatch) -> TorchBatch:
    assert batch.advantage is not None
    return TorchBatch(
        batch.observation,
        batch.action,
        batch.reward,
        batch.done,
        batch.next_observation,
        (batch.advantage - batch.advantage.mean()) / (1e-6 + batch.advantage.std()),
    )<|MERGE_RESOLUTION|>--- conflicted
+++ resolved
@@ -263,10 +263,6 @@
         self._num_samples = {}
         self._projections = projections
         self._synaptic_response = {}
-<<<<<<< HEAD
-        ## Initialize to zeros
-=======
->>>>>>> 41d035c9
 
     def __call__(self) -> torch.Tensor:
         loss = 0
@@ -291,11 +287,7 @@
             # Slice the mean response
             self._model.zero_grad()
             psi = torch.tensor(
-<<<<<<< HEAD
-                self.sample_unit_sphere(mean_response.shape[0]), dtype=torch.float32
-=======
                 self._sample_unit_sphere(mean_response.shape[0]), dtype=torch.float32
->>>>>>> 41d035c9
             )
             unit_slice = torch.dot(psi, mean_response)
             unit_slice.backward(retain_graph=True)
